--- conflicted
+++ resolved
@@ -1,12 +1,6 @@
 # &#128273; cryptography
 An application developer-oriented Go library with commonly applied cryptographic operations.
 <br>
-<<<<<<< HEAD
-
-### <strong> Overview </strong>  
-The science of cryptography is <i>hugely</i> complex and often the worst vulnerabilities come not from the algorithms per se but rather from slight yet critical flaws in their implementation. We are not trying to step in the shoes of cryptographers, but to offer a compilation of trustworthy lower level implementations wrapped as developer-friendly higher level API that is safe, has everything in one place and is easy to get up and running.
-=======
->>>>>>> fd6b8f15
 <br>
 
 ## Contents 
